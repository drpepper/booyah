--- conflicted
+++ resolved
@@ -12,8 +12,6 @@
   "devDependencies": {
     "@types/fontfaceobserver": "^0.0.6",
     "@types/google.analytics": "0.0.40",
-<<<<<<< HEAD
-    "@types/howler": "^2.1.2",
     "@types/jest": "^26.0.0",
     "@types/p2": "^0.7.36",
     "@types/underscore": "^1.10.0",
@@ -22,18 +20,9 @@
     "jest": "^26.0.1",
     "jest-canvas-mock": "^2.2.0",
     "pixi-filters": "^3.1.1",
-    "pixi.js": "^5.2.4",
     "ts-jest": "^26.1.0",
-=======
     "@types/howler": "2.2.0",
-    "@types/p2": "^0.7.36",
-    "@types/underscore": "^1.10.0",
-    "fontfaceobserver": "^2.1.0",
-    "howler": "2.2.0",
-    "jest": "^26.0.1",
-    "pixi-filters": "^3.1.1",
     "pixi.js": "^5.3.0",
->>>>>>> e95c1978
     "typescript": "^3.8.3",
     "underscore": "^1.10.2"
   },
